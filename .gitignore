--- conflicted
+++ resolved
@@ -33,12 +33,7 @@
 # vercel
 .vercel
 
-<<<<<<< HEAD
-/public/sample_audio/
-
 # audio files for @mfwolffe DAW testing
 /public/sample_audio
-=======
 # Sentry Config File
-.env.sentry-build-plugin
->>>>>>> 7561b784
+.env.sentry-build-plugin