--- conflicted
+++ resolved
@@ -33,9 +33,7 @@
 # vercel
 .vercel
 
-<<<<<<< HEAD
+/public/sample_audio/
+
 # audio files for @mfwolffe DAW testing
-/public/sample_audio
-=======
-/public/sample_audio/
->>>>>>> 28b16168
+/public/sample_audio