--- conflicted
+++ resolved
@@ -9,6 +9,7 @@
 import LoginOut from './loginout';
 import { getEnrollments } from '../api';
 import CourseSelector from './courseSelector';
+import { NavActivityPicker } from './student/navActivityPicker';
 import { NavActivityPicker } from './student/navActivityPicker';
 import { PiecePicker } from './student/piecePicker';
 
@@ -44,17 +45,15 @@
             {piece && <NavActivityPicker />}
           </Nav>
           <Nav>
-<<<<<<< HEAD
             <Link href="/daw/daw" passHref legacyBehavior>
               <Nav.Link>DAW</Nav.Link>
-=======
+            </Link>
             <Link
               href="/silence-sandbox/catch-dropped-audio"
               passHref
               legacyBehavior
             >
               <Nav.Link>Sandbox</Nav.Link>
->>>>>>> 28b16168
             </Link>
             <Link href="/about" passHref legacyBehavior>
               <Nav.Link>About</Nav.Link>
