'use client';

import { useCallback, useEffect, useRef, useState } from 'react';
import { FaEdit, FaStop, FaMicrophone, FaRegTrashAlt } from 'react-icons/fa';
import { BiRename } from 'react-icons/bi';
import {
  Card,
  Form,
  Button,
  ListGroup,
  ListGroupItem,
  Row,
  Col,
} from 'react-bootstrap';
import { useRouter } from 'next/router';
import { useDispatch } from 'react-redux';
import {
  useAudio,
  useRecording,
  useFFmpeg,
  useUI,
  useEffects,
  useMultitrack,
} from '../contexts/DAWProvider';
import DAW from './audio/DAW';
import { AudioDropModal } from './audio/silenceDetect';
import { catchSilence, setupAudioContext } from '../lib/dawUtils';
import StatusIndicator from './statusIndicator';

// Create a silent audio buffer as scratch audio to initialize wavesurfer
const createSilentAudio = () => {
  if (typeof window === 'undefined') return '';

  try {
    const audioContext = new (window.AudioContext ||
      window.webkitAudioContext)();
    const buffer = audioContext.createBuffer(
      1,
      audioContext.sampleRate * 0.1,
      audioContext.sampleRate,
    );
    const arrayBuffer = new ArrayBuffer(44 + buffer.length * 2);
    const view = new DataView(arrayBuffer);

    const writeString = (offset, string) => {
      for (let i = 0; i < string.length; i++) {
        view.setUint8(offset + i, string.charCodeAt(i));
      }
    };

    writeString(0, 'RIFF');
    view.setUint32(4, 36 + buffer.length * 2, true);
    writeString(8, 'WAVE');
    writeString(12, 'fmt ');
    view.setUint32(16, 16, true);
    view.setUint16(20, 1, true);
    view.setUint16(22, 1, true);
    view.setUint32(24, audioContext.sampleRate, true);
    view.setUint32(28, audioContext.sampleRate * 2, true);
    view.setUint16(32, 2, true);
    view.setUint16(34, 16, true);
    writeString(36, 'data');
    view.setUint32(40, buffer.length * 2, true);

    const channelData = buffer.getChannelData(0);
    let offset = 44;
    for (let i = 0; i < channelData.length; i++) {
      const sample = Math.max(-1, Math.min(1, channelData[i]));
      view.setInt16(offset, sample * 0x7fff, true);
      offset += 2;
    }

    const blob = new Blob([arrayBuffer], { type: 'audio/wav' });
    return URL.createObjectURL(blob);
  } catch (e) {
    console.error('Error creating silent audio:', e);
    return '';
  }
};

const scratchURL = createSilentAudio();

export default function RecorderRefactored({ submit, accompaniment }) {
  const dispatch = useDispatch();
  const router = useRouter();
  const { slug, piece, actCategory, partType } = router.query;

  // Context hooks
  const { audioURL, setAudioURL, audioRef, addToEditHistory } = useAudio();

  const {
    isRecording,
    setIsRecording,
    isBlocked,
    setIsBlocked,
    mediaRecorder,
    setMediaRecorder,
    mimeType,
    setMimeType,
    recordingTime,
    setRecordingTime,
    takeNo,
    setTakeNo,
    activeTakeNo,
    setActiveTakeNo,
    blobInfo,
    setBlobInfo,
    blobURL,
    setBlobURL,
    blobData,
    setBlobData,
    chunksRef,
    accompanimentRef,
    silenceData,
    setSilenceData,
    ignoreSilence,
    setIgnoreSilence,
    showAudioDrop,
    setShowAudioDrop,
    getSupportedMimeType,
    addTake,
    deleteTake,
    clearRecordingData,
    isRecordingToTrack,
    setupTrackRecording,
    clearTrackRecording,
  } = useRecording();

  const { ffmpegRef, loaded: ffmpegLoaded } = useFFmpeg();
  const { showDAW, setShowDAW } = useUI();
  const { setFilters } = useEffects();
  const { tracks, setTrackAudio, updateTrack } = useMultitrack();

  // Track blob changes for multitrack recording
  const prevBlobURLRef = useRef(null);
  const prevIsRecordingRef = useRef(false);

  // Keep track of processed takes to avoid duplicates
  const processedTakesRef = useRef(new Set());

  // Fixed recording completion effect - apply recording to armed track
  useEffect(() => {
    // Detect when we've just stopped recording (transition from recording to not recording)
    const justStoppedRecording = prevIsRecordingRef.current && !isRecording;

    // Detect when we have a new blob URL
    const hasNewBlob = blobURL && blobURL !== prevBlobURLRef.current;

    console.log('Recording state check:', {
      justStoppedRecording,
      hasNewBlob,
      blobURL,
      prevBlobURL: prevBlobURLRef.current,
      isRecording,
      prevIsRecording: prevIsRecordingRef.current,
    });

    // If we just stopped recording AND have a new blob, apply to armed track
    if (justStoppedRecording && hasNewBlob) {
      const armedTrack = tracks.find((t) => t.armed);

      if (armedTrack) {
        console.log(
          'Recording complete, applying to armed track:',
          armedTrack.name,
          blobURL,
        );

        // Apply the recording to the armed track
        setTrackAudio(armedTrack.id, blobURL)
          .then(() => {
            console.log('Audio saved to track:', armedTrack.name);

            // Important: Update the track with the new audio URL and disarm it
            // This ensures the waveform component detects the change
            updateTrack(armedTrack.id, {
              armed: false,
              audioURL: blobURL,
              isRecording: false,
              // Force a re-render by updating a timestamp
              lastRecordingTime: Date.now(),
            });
          })
          .catch((error) => {
            console.error('Error setting track audio:', error);
          });
      }
    }

    // Update refs for next render
    prevBlobURLRef.current = blobURL;
    prevIsRecordingRef.current = isRecording;
  }, [blobURL, isRecording, tracks, setTrackAudio, updateTrack]);

  // Watch for new takes and apply to armed tracks in multitrack mode
  useEffect(() => {
    // Skip if no takes or if currently recording
    if (blobInfo.length === 0 || isRecording) return;

    // Get unprocessed takes
    const unprocessedTakes = blobInfo.filter(
      (take) => !processedTakesRef.current.has(take.url),
    );

    // Process each new take
    unprocessedTakes.forEach((take) => {
      console.log('📦 Processing new take:', take.take);

      // Mark as processed immediately to prevent reprocessing
      processedTakesRef.current.add(take.url);

      // Only apply to armed tracks if we're in DAW mode and not recording
      const armedTrack = tracks.find((t) => t.armed && !t.isRecording);

      if (armedTrack && showDAW && !isRecording) {
        console.log('🎯 Applying take to armed track:', armedTrack.name);

        // Apply the take
        setTrackAudio(armedTrack.id, take.url)
          .then(() => {
            console.log('✅ Take applied successfully');

            // Disarm the track and update its state
            updateTrack(armedTrack.id, {
              armed: false,
              isRecording: false,
              audioURL: take.url,
              lastRecordingTime: Date.now(),
            });
          })
          .catch((error) => {
            console.error('❌ Error applying take:', error);
            // Remove from processed if it failed
            processedTakesRef.current.delete(take.url);
          });
      }
    });
  }, [blobInfo, tracks, setTrackAudio, updateTrack, showDAW, isRecording]);

  // Create a ref to track current take number
  const takeNoRef = useRef(0);
  useEffect(() => {
    takeNoRef.current = takeNo;
  }, [takeNo]);

<<<<<<< HEAD
=======
  // Add global error handler for AbortErrors
  useEffect(() => {
    const handleError = (event) => {
      if (event.error && event.error.name === 'AbortError') {
        event.preventDefault();
        console.log('Suppressed expected AbortError during audio operations');
        return false;
      }
    };
    
    window.addEventListener('error', handleError);
    window.addEventListener('unhandledrejection', (event) => {
      if (event.reason && event.reason.name === 'AbortError') {
        event.preventDefault();
        console.log('Suppressed expected AbortError promise rejection');
      }
    });
    
    return () => {
      window.removeEventListener('error', handleError);
    };
  }, []);
  
>>>>>>> 7376edf7
  // Initialize audio URL with scratch audio
  useEffect(() => {
    if (!audioURL) {
      setAudioURL(scratchURL);
    }
  }, [audioURL, setAudioURL]);

  // Initialize audio context and filters - only once
  useEffect(() => {
    if (typeof window !== 'undefined' && (audioURL || scratchURL)) {
      let initialized = false;

      const initAudioContext = () => {
        if (initialized) return;
        initialized = true;

        const result = setupAudioContext(audioURL || scratchURL);
        setFilters(result.filters);
        audioRef.current = result.audio;
      };

      const handleUserGesture = () => {
        initAudioContext();
        document.removeEventListener('click', handleUserGesture);
        document.removeEventListener('touchstart', handleUserGesture);
      };

      document.addEventListener('click', handleUserGesture);
      document.addEventListener('touchstart', handleUserGesture);

      return () => {
        document.removeEventListener('click', handleUserGesture);
        document.removeEventListener('touchstart', handleUserGesture);
      };
    }
  }, []); // Empty array - only run once on mount

  // Clear recording data when switching parts
  useEffect(() => {
    clearRecordingData();
  }, [partType]); // Only clear when partType changes

  // Clear processed takes when entering/leaving DAW mode
  useEffect(() => {
    if (showDAW) {
      // Clear processed takes when entering DAW mode to start fresh
      processedTakesRef.current.clear();
    }
  }, [showDAW]);

  // Initialize MediaRecorder
  useEffect(() => {
    if (
      typeof window !== 'undefined' &&
      navigator?.mediaDevices?.getUserMedia
    ) {
      navigator.mediaDevices
        .getUserMedia({
          audio: {
            echoCancellation: false,
            noiseSuppression: false,
            autoGainControl: false,
            channelCount: 1,
            sampleRate: 48000,
            latency: 0,
          },
        })
        .then((stream) => {
          const supportedType = getSupportedMimeType();
          if (!supportedType) {
            console.error('No supported audio MIME type found');
            setIsBlocked(true);
            return;
          }
          setMimeType(supportedType);

          const recorder = new MediaRecorder(stream, {
            mimeType: supportedType,
          });

          recorder.ondataavailable = (e) => {
            if (e.data.size > 0) {
              chunksRef.current.push(e.data);
            }
          };

          recorder.onerror = (event) => {
            console.log('MediaRecorder error suppressed:', event.error?.name || 'unknown');
          };
          
          recorder.onstop = () => {
            console.log('MediaRecorder.onstop called');
            const blob = new Blob(chunksRef.current, { type: supportedType });
            const url = URL.createObjectURL(blob);

            console.log('Created blob URL:', url, 'size:', blob.size);

            setBlobData(blob);
            setBlobURL(url);

            // Always add to takes list - keep it simple
            const currentTakeNo = takeNoRef.current + 1;
            addTake({
              url,
              data: blob,
              take: currentTakeNo,
              timeStr: new Date().toLocaleString(),
              mimeType: supportedType,
              takeName: null,
            });
            setTakeNo(currentTakeNo);

            chunksRef.current = [];
          };

          setMediaRecorder(recorder);
          setIsBlocked(false);
        })
        .catch((err) => {
          console.log('Permission Denied', err);
          setIsBlocked(true);
        });
    }
    // Re-initialize when tracks change or DAW visibility changes
  }, []); // Empty dependency array - only run once

  // Update audio URL when active take changes
  useEffect(() => {
    if (activeTakeNo === -1 || blobInfo.length === 0) return;
    const take = blobInfo.find((o) => o.take === activeTakeNo);
    if (take && take.url !== audioURL) {
      setAudioURL(take.url);
      addToEditHistory(take.url);
    }
  }, [activeTakeNo, blobInfo, audioURL, setAudioURL, addToEditHistory]);

  // Recording timer
  useEffect(() => {
    let interval = null;
    if (isRecording) {
      interval = setInterval(() => {
        setRecordingTime((prev) => ({
          min: prev.sec === 59 ? prev.min + 1 : prev.min,
          sec: prev.sec === 59 ? 0 : prev.sec + 1,
        }));
      }, 1000);
    } else {
      setRecordingTime({ min: 0, sec: 0 });
    }
    return () => {
      if (interval) clearInterval(interval);
    };
  }, [isRecording, setRecordingTime]);

  const startRecording = useCallback(() => {
    if (isBlocked || !mediaRecorder) {
      console.error(
        'Cannot record, microphone permissions are blocked or recorder not ready',
      );
      return;
    }

    if (accompanimentRef.current) {
      accompanimentRef.current.play();
    }

    chunksRef.current = [];
    mediaRecorder.start(10);
    setIsRecording(true);
  }, [isBlocked, mediaRecorder, accompanimentRef, chunksRef, setIsRecording]);
<<<<<<< HEAD

  const stopRecording = useCallback(() => {
    if (accompanimentRef.current) {
      accompanimentRef.current.pause();
      accompanimentRef.current.load();
    }

    if (mediaRecorder && mediaRecorder.state === 'recording') {
      mediaRecorder.stop();
      // Always update take number
      setTimeout(() => {
        setActiveTakeNo(takeNoRef.current + 1);
      }, 100);
=======
  
  const stopRecording = useCallback(async () => {
    try {
      if (accompanimentRef.current) {
        accompanimentRef.current.pause();
        
        // Use a safer approach to reset audio
        try {
          if (accompanimentRef.current.readyState >= 1) {
            accompanimentRef.current.currentTime = 0;
          }
        } catch (timeError) {
          // Ignore timing errors during abort
          console.log('Ignored audio timing error during stop:', timeError.name);
        }
      }

      if (mediaRecorder && mediaRecorder.state === 'recording') {
        mediaRecorder.stop();
        // Set the active take to the one we just recorded
        setTimeout(() => {
          setActiveTakeNo(takeNoRef.current + 1);
        }, 100);
      }
      setIsRecording(false);
    } catch (error) {
      console.log('Suppressed error in stopRecording:', error.name);
      setIsRecording(false); // Ensure we still update state
>>>>>>> 7376edf7
    }
  }, [mediaRecorder, accompanimentRef, setIsRecording, setActiveTakeNo]);

  const handleDeleteTake = useCallback(
    (index) => {
      const takeToDelete = blobInfo[index];
      if (takeToDelete && takeToDelete.take === activeTakeNo) {
        setShowDAW(false);
      }
      deleteTake(index);
    },
    [blobInfo, activeTakeNo, setShowDAW, deleteTake],
  );

  const handleRename = useCallback((takeNumber) => {
    const nameInput = document.getElementById(`name-take-${takeNumber}`);
    const placeholder = document.getElementById(`plc-txt-${takeNumber}`);

    if (nameInput && placeholder) {
      if (nameInput.style.display === 'none') {
        nameInput.style.display = 'block';
        placeholder.style.display = 'none';
        nameInput.focus();
      } else {
        nameInput.style.display = 'none';
        placeholder.style.display = 'block';
      }
    }
  }, []);

  const submitEditedRecording = useCallback(
    async (url) => {
      if (!url || url === scratchURL) {
        alert('Please record audio before submitting');
        return;
      }

      try {
        if (!ignoreSilence && ffmpegLoaded) {
          const silenceResult = await catchSilence(
            ffmpegRef,
            url,
            10,
            30,
            null,
          );
          setSilenceData(silenceResult);

          if (silenceResult?.silenceFlag) {
            setShowAudioDrop(true);
            return;
          }
        }

        const response = await fetch(url);
        const blob = await response.blob();

        if (submit) {
          submit(blob);
        }
      } catch (error) {
        console.error('Error submitting recording:', error);
        alert('Error submitting recording. Please try again.');
      }
    },
    [
      ignoreSilence,
      ffmpegLoaded,
      ffmpegRef,
      setSilenceData,
      setShowAudioDrop,
      submit,
    ],
  );

  return (
    <>
      <Row>
        <Col>
          {isRecording ? (
            <Button onClick={stopRecording} className="mb-2 mt-2">
              <FaStop /> {String(recordingTime.min).padStart(2, '0')}:
              {String(recordingTime.sec).padStart(2, '0')}
            </Button>
          ) : (
            <Button onClick={startRecording} className="mb-2 mt-2">
              <FaMicrophone />
            </Button>
          )}
        </Col>
      </Row>

      <Row>
        <Col>
          {/* eslint-disable-next-line jsx-a11y/media-has-caption */}
<<<<<<< HEAD
          <audio ref={accompanimentRef} className="mb-2">
=======
          <audio 
            ref={accompanimentRef} 
            className='mb-2'
            onError={(e) => {
              console.log('Audio element error suppressed:', e.error?.name || 'unknown');
              e.preventDefault();
            }}
            onAbort={(e) => {
              console.log('Audio abort event suppressed');
              e.preventDefault();
            }}
          >
>>>>>>> 7376edf7
            <source src={accompaniment} type="audio/mpeg" />
          </audio>

          {blobInfo.length === 0 ? (
            <span className="mt-2">
              No takes yet. Click the microphone icon to record.
            </span>
          ) : (
            <ListGroup as="ol" numbered className="mt-2">
              <h3>Your Takes ({blobInfo.length})</h3>
              {blobInfo.map((take, i) => (
                <ListGroupItem
                  key={take.url}
                  as="li"
                  className="d-flex justify-content-between"
                  style={{ fontSize: '1rem', alignItems: 'center' }}
                >
                  <Form.Control
                    type="text"
                    placeholder={`Take ${take.take} -- ${take.timeStr}`}
                    id={`plc-txt-${take.take}`}
                    style={{ display: 'block' }}
                    value={
                      take.takeName || `Take ${take.take} -- ${take.timeStr}`
                    }
                    readOnly
                  />
                  <Form.Control
                    type="text"
                    placeholder={`Name your take`}
                    id={`name-take-${take.take}`}
                    style={{ display: 'none' }}
                    onChange={(e) => {
                      const newBlobInfo = blobInfo.map((item, idx) => {
                        if (idx === i) {
                          return { ...item, takeName: e.target.value };
                        }
                        return item;
                      });
                      setBlobInfo(newBlobInfo);
                    }}
                  />
                  <div className="d-flex align-items-center gap-1">
                    <BiRename onClick={() => handleRename(take.take)} />
                    <Button
                      size="sm"
                      variant="success"
                      style={{ fontSize: '0.6rem' }}
                      onClick={() => {
                        setActiveTakeNo(take.take);
                        setShowDAW(true);
                      }}
                    >
                      <FaEdit /> Edit
                    </Button>
                    <Button
                      size="sm"
                      variant="danger"
                      style={{ fontSize: '0.6rem' }}
                      onClick={() => handleDeleteTake(i)}
                    >
                      <FaRegTrashAlt /> Delete
                    </Button>
                  </div>
                </ListGroupItem>
              ))}
            </ListGroup>
          )}
          {showDAW && (
            <DAW
              audioURL={audioURL}
              submitFn={submitEditedRecording}
              closeFn={() => setShowDAW(false)}
              hideCloseBtn={false}
            />
          )}
          <StatusIndicator
            slug={slug}
            piece={piece}
            partType={partType}
            actCategory={actCategory}
          />
        </Col>
      </Row>
      <AudioDropModal
        show={showAudioDrop}
        silenceData={silenceData}
        onIgnore={() => {
          setIgnoreSilence(true);
          setShowAudioDrop(false);
          submitEditedRecording(audioURL);
        }}
        onUploadNew={() => setShowAudioDrop(false)}
      />
    </>
  );
}<|MERGE_RESOLUTION|>--- conflicted
+++ resolved
@@ -243,8 +243,6 @@
     takeNoRef.current = takeNo;
   }, [takeNo]);
 
-<<<<<<< HEAD
-=======
   // Add global error handler for AbortErrors
   useEffect(() => {
     const handleError = (event) => {
@@ -268,7 +266,6 @@
     };
   }, []);
   
->>>>>>> 7376edf7
   // Initialize audio URL with scratch audio
   useEffect(() => {
     if (!audioURL) {
@@ -439,21 +436,6 @@
     mediaRecorder.start(10);
     setIsRecording(true);
   }, [isBlocked, mediaRecorder, accompanimentRef, chunksRef, setIsRecording]);
-<<<<<<< HEAD
-
-  const stopRecording = useCallback(() => {
-    if (accompanimentRef.current) {
-      accompanimentRef.current.pause();
-      accompanimentRef.current.load();
-    }
-
-    if (mediaRecorder && mediaRecorder.state === 'recording') {
-      mediaRecorder.stop();
-      // Always update take number
-      setTimeout(() => {
-        setActiveTakeNo(takeNoRef.current + 1);
-      }, 100);
-=======
   
   const stopRecording = useCallback(async () => {
     try {
@@ -482,7 +464,6 @@
     } catch (error) {
       console.log('Suppressed error in stopRecording:', error.name);
       setIsRecording(false); // Ensure we still update state
->>>>>>> 7376edf7
     }
   }, [mediaRecorder, accompanimentRef, setIsRecording, setActiveTakeNo]);
 
@@ -578,9 +559,6 @@
       <Row>
         <Col>
           {/* eslint-disable-next-line jsx-a11y/media-has-caption */}
-<<<<<<< HEAD
-          <audio ref={accompanimentRef} className="mb-2">
-=======
           <audio 
             ref={accompanimentRef} 
             className='mb-2'
@@ -593,7 +571,6 @@
               e.preventDefault();
             }}
           >
->>>>>>> 7376edf7
             <source src={accompaniment} type="audio/mpeg" />
           </audio>
 
