--- conflicted
+++ resolved
@@ -1,12 +1,7 @@
-<<<<<<< HEAD
-import { useEffect, useRef, useState, useCallback } from 'react';
-import Button from 'react-bootstrap/Button';
-=======
 // with thanks to https://medium.com/front-end-weekly/recording-audio-in-mp3-using-reactjs-under-5-minutes-5e960defaf10
 
 'use client';
 
->>>>>>> bece664a
 import {
   FaEdit,
   FaStop,
@@ -18,11 +13,8 @@
   FaVolumeDown,
   FaVolumeMute,
   FaRegTrashAlt,
-<<<<<<< HEAD
   FaDownload,
-=======
   // FaCloudUploadAlt,
->>>>>>> bece664a
 } from 'react-icons/fa';
 import {
   Card,
@@ -269,8 +261,6 @@
 }
 
 export default function Recorder({ submit, accompaniment }) {
-<<<<<<< HEAD
-=======
   let zoom;
   let hover;
   let minimap;
@@ -334,7 +324,6 @@
   ];
 
   // const Mp3Recorder = new MicRecorder({ bitRate: 128 }); // 128 is default already
->>>>>>> bece664a
   const [isRecording, setIsRecording] = useState(false);
   const [blobURL, setBlobURL] = useState('');
   const [blobData, setBlobData] = useState();
@@ -531,7 +520,6 @@
     mediaRecorder.stop();
   };
 
-<<<<<<< HEAD
   const downloadRecording = (i) => {
     const url = window.URL.createObjectURL(blobInfo[i].data);
     const a = document.createElement('a');
@@ -549,39 +537,9 @@
     a.click();
     window.URL.revokeObjectURL(url);
     document.body.removeChild(a);
-=======
-    recorder
-      .stop()
-      .getMp3()
-      .then(([buffer, blob]) => {
-        setBlobData(blob);
-        const url = URL.createObjectURL(blob);
-        setBlobURL(url);
-        setBlobInfo([
-          ...blobInfo,
-          {
-            url,
-            data: blob,
-            takeName: null,
-            timeStr: new Date().toLocaleString(),
-          },
-        ]);
-        setIsRecording(false);
-        setAudioURL(url);
-        setTakeNo(takeNo + 1);
-      })
-      .catch((e) => console.error('error stopping recording', e));
->>>>>>> bece664a
   };
 
   const submitRecording = (i, submissionId) => {
-    const extension = mimeType.includes('webm')
-      ? 'webm'
-      : mimeType.includes('ogg')
-        ? 'ogg'
-        : mimeType.includes('mp4')
-          ? 'm4a'
-          : 'wav';
     const formData = new FormData(); // TODO: make filename reflect assignment
     formData.append(
       'file',
@@ -593,64 +551,6 @@
     submit({ audio: formData, submissionId });
   };
 
-  const submitUneditedRecording = async (i, submissionId) => {
-    const formData = new FormData(); // TODO: make filename reflect assignment
-    formData.append(
-      'file',
-      new File([blobInfo[i].data], 'student-recoding.mp3', {
-        mimeType: 'audio/mpeg',
-      }),
-    );
-  };
-
-  const submitEditedRecording = async (url) => {
-    await fetch(url)
-      .then((response) => response.blob())
-      .then((blob) => {
-        setSubmissionFile(
-          new File([blob], `edited-take-${takeNo}.mp3`, {
-            mimeType: 'audio/mpeg',
-          }),
-        );
-      });
-  };
-
-  useEffect(() => {
-    if (!submissionFile) return;
-    async function scanAudio() {
-      // SEEME @mfwolffe @hcientist how should configuring these params look?
-      //                            teacher sets them? student? per-instrument basis?
-      const scanData = await catchSilence(
-        ffmpegRef,
-        submissionFile,
-        0.001,
-        0.05,
-      );
-      return scanData;
-    }
-
-    scanAudio().then((result) => {
-      if (result.silenceFlag) {
-        setSilenceData({ ...result });
-        setShowAudioDrop(true);
-      } else {
-        const formData = new FormData(); // TODO: make filename reflect assignment
-        formData.append('file', submissionFile);
-        submit({ audio: formData, formData });
-      }
-    });
-  }, [submissionFile]);
-
-  useEffect(() => {
-    if (ignoreSilence) {
-      setShowAudioDrop(false);
-
-      const formData = new FormData();
-      formData.append('file', submissionFile);
-      submit({ audio: formData, formData });
-    }
-  }, [ignoreSilence]);
-
   function deleteTake(index) {
     // SEEME @mfwolffe this needs reimplementing 
     //                 what if user deletes a take?
@@ -663,14 +563,10 @@
     setBlobInfo(newInfo);
   }
 
-<<<<<<< HEAD
-  // Initialize MediaRecorder
-=======
   // TODO @mfwolffe I forget why I am no longer using this helper
   const takeRename = (i, userName) => {blobInfo[i].takeName = userName};
 
-  // check for recording permissions
->>>>>>> bece664a
+  // Initialize MediaRecorder
   useEffect(() => {
     if (
       typeof window !== 'undefined' &&
@@ -797,25 +693,6 @@
                     src={take.url}
                     controls
                   /> */}
-<<<<<<< HEAD
-                  <AudioViewer src={take.url} />
-                  <div>
-                    <div style={{ display: 'flex', gap: '0.5rem' }}>
-                      <Button
-                        onClick={() =>
-                          submitRecording(i, `recording-take-${i}`)
-                        }
-                      >
-                        <FaCloudUploadAlt />
-                      </Button>
-                      <Button onClick={() => downloadRecording(i)}>
-                        <FaDownload />
-                      </Button>
-                      <Button onClick={() => deleteTake(i)}>
-                        <FaRegTrashAlt />
-                      </Button>
-                    </div>
-=======
                   {/* <AudioViewer src={take.url} /> */}
 
                   {/* TODO @mfwolffe think abt options for  dyanmic handlers. */}
@@ -849,7 +726,6 @@
                     <Button onClick={() => deleteTake(i)} className='ml-1'>
                       <FaRegTrashAlt />
                     </Button>
->>>>>>> bece664a
                   </div>
                   <div className="minWidth">
                     <StatusIndicator statusId={`recording-take-${i}`} />
