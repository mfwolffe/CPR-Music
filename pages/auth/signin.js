<<<<<<< HEAD
import { getCsrfToken, useSession } from 'next-auth/react';
=======
import { getCsrfToken, signIn } from 'next-auth/react';
>>>>>>> 82ef29b9
import { useRouter } from 'next/router';
import Row from 'react-bootstrap/Row';
import Button from 'react-bootstrap/Button';
import Col from 'react-bootstrap/Col';
import Form from 'react-bootstrap/Form';
import Layout from '../../components/layout';
import { Alert } from 'react-bootstrap';
<<<<<<< HEAD
import { useEffect, useState } from 'react';

// https://github.com/nextauthjs/next-auth/issues/2426#issuecomment-1141406105
// try this instead?
function getCookie(name) {
  let cookieValue = null;

  if (document.cookie && document.cookie !== '') {
    const cookies = document.cookie.split(';');
    for (let i = 0; i < cookies.length; i++) {
      const cookie = cookies[i].trim();

      // Does this cookie string begin with the name we want?
      if (cookie.substring(0, name.length + 1) === (name + '=')) {
        cookieValue = decodeURIComponent(cookie.substring(name.length + 1));

        break;
      }
    }
  }

  return cookieValue;
}

export default function SignIn({ csrfToken }) {
  const session = useSession();
  const [csrf, setCsrf] = useState(csrfToken);
  const { error } = useRouter().query;

  useEffect(() => {
    async function fetchCsrf() {
      const token = await getCsrfToken();
      setCsrf(token);
    }
    if(session.status !== 'loading') {
      fetchCsrf();
    }
  }, [session.status]);
=======
import { useState } from 'react';

export default function SignIn({ csrfToken }) {
  const router = useRouter();
  const { error } = useRouter().query;

  const [username, setUsername] = useState("");
  const [password, setPassword] = useState("");

  const handleSubmit = async (e) => {
    e.preventDefault();
    await signIn('credentials', {
      redirect: false,
      username,
      password,
    })
    router.push('/courses')

  }

>>>>>>> 82ef29b9
  return (
    <Layout>
      <Form
        className="mt-3"
        onSubmit={handleSubmit}
      >
        <input name="csrfToken" type="hidden" defaultValue={csrf} />
        <Form.Group as={Row} className="mb-3" controlId="formUsername">
          <Form.Label column sm={2}>
            Username
          </Form.Label>
          <Col sm={10}>
            <Form.Control type="text" name="username" placeholder="Username" onChange={(e) => setUsername(e.target.value)} />
          </Col>
        </Form.Group>
        <Form.Group as={Row} className="mb-3" controlId="formPassword">
          <Form.Label column sm={2}>
            Password
          </Form.Label>
          <Col sm={10}>
            <Form.Control
              type="password"
              name="password"
              placeholder="Password"
              onChange={(e) => setPassword(e.target.value)}
            />
          </Col>
        </Form.Group>
        <Button type="submit">Sign in</Button>
        {error && <SignInError error={error} />}
      </Form>
    </Layout>
  );
}

// This is the recommended way for Next.js 9.3 or newer
// export async function getServerSideProps(context) {
//   const token = await getCsrfToken(context);
//   return {
//     props: {
//       csrfToken: token ?? null,
//     },
//   };
// }

const errors = {
  Signin: 'Try signing with a different account.',
  OAuthSignin: 'Try signing with a different account.',
  OAuthCallback: 'Try signing with a different account.',
  OAuthCreateAccount: 'Try signing with a different account.',
  EmailCreateAccount: 'Try signing with a different account.',
  Callback: 'Try signing with a different account.',
  OAuthAccountNotLinked:
    'To confirm your identity, sign in with the same account you used originally.',
  EmailSignin: 'Check your email address.',
  CredentialsSignin: 'Sign in failed. Check your login credentials.',
  default: 'Unable to sign in.',
};

function SignInError({ error = errors.default }) {
  const errorMessage = error && (errors[error] ?? errors.default);
  return (
    <Alert variant="danger">
      {errorMessage}{' '}
      {error === 'CredentialsSignin' && (
        <a href={`${process.env.NEXT_PUBLIC_BACKEND_HOST}/accounts/password/reset/`}>
          Forgot your password?
        </a>
      )}
    </Alert>
  );
}<|MERGE_RESOLUTION|>--- conflicted
+++ resolved
@@ -1,8 +1,4 @@
-<<<<<<< HEAD
 import { getCsrfToken, useSession } from 'next-auth/react';
-=======
-import { getCsrfToken, signIn } from 'next-auth/react';
->>>>>>> 82ef29b9
 import { useRouter } from 'next/router';
 import Row from 'react-bootstrap/Row';
 import Button from 'react-bootstrap/Button';
@@ -10,30 +6,10 @@
 import Form from 'react-bootstrap/Form';
 import Layout from '../../components/layout';
 import { Alert } from 'react-bootstrap';
-<<<<<<< HEAD
 import { useEffect, useState } from 'react';
 
 // https://github.com/nextauthjs/next-auth/issues/2426#issuecomment-1141406105
 // try this instead?
-function getCookie(name) {
-  let cookieValue = null;
-
-  if (document.cookie && document.cookie !== '') {
-    const cookies = document.cookie.split(';');
-    for (let i = 0; i < cookies.length; i++) {
-      const cookie = cookies[i].trim();
-
-      // Does this cookie string begin with the name we want?
-      if (cookie.substring(0, name.length + 1) === (name + '=')) {
-        cookieValue = decodeURIComponent(cookie.substring(name.length + 1));
-
-        break;
-      }
-    }
-  }
-
-  return cookieValue;
-}
 
 export default function SignIn({ csrfToken }) {
   const session = useSession();
@@ -49,33 +25,12 @@
       fetchCsrf();
     }
   }, [session.status]);
-=======
-import { useState } from 'react';
-
-export default function SignIn({ csrfToken }) {
-  const router = useRouter();
-  const { error } = useRouter().query;
-
-  const [username, setUsername] = useState("");
-  const [password, setPassword] = useState("");
-
-  const handleSubmit = async (e) => {
-    e.preventDefault();
-    await signIn('credentials', {
-      redirect: false,
-      username,
-      password,
-    })
-    router.push('/courses')
-
-  }
-
->>>>>>> 82ef29b9
   return (
     <Layout>
       <Form
+        method="post"
+        action="/api/auth/callback/credentials"
         className="mt-3"
-        onSubmit={handleSubmit}
       >
         <input name="csrfToken" type="hidden" defaultValue={csrf} />
         <Form.Group as={Row} className="mb-3" controlId="formUsername">
@@ -83,7 +38,7 @@
             Username
           </Form.Label>
           <Col sm={10}>
-            <Form.Control type="text" name="username" placeholder="Username" onChange={(e) => setUsername(e.target.value)} />
+            <Form.Control type="text" name="username" placeholder="Username" />
           </Col>
         </Form.Group>
         <Form.Group as={Row} className="mb-3" controlId="formPassword">
@@ -95,7 +50,6 @@
               type="password"
               name="password"
               placeholder="Password"
-              onChange={(e) => setPassword(e.target.value)}
             />
           </Col>
         </Form.Group>
@@ -129,7 +83,6 @@
   CredentialsSignin: 'Sign in failed. Check your login credentials.',
   default: 'Unable to sign in.',
 };
-
 function SignInError({ error = errors.default }) {
   const errorMessage = error && (errors[error] ?? errors.default);
   return (
